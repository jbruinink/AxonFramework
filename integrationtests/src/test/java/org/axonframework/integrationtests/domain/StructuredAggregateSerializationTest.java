/*
 * Copyright (c) 2010-2011. Axon Framework
 *
 * Licensed under the Apache License, Version 2.0 (the "License");
 * you may not use this file except in compliance with the License.
 * You may obtain a copy of the License at
 *
 *     http://www.apache.org/licenses/LICENSE-2.0
 *
 * Unless required by applicable law or agreed to in writing, software
 * distributed under the License is distributed on an "AS IS" BASIS,
 * WITHOUT WARRANTIES OR CONDITIONS OF ANY KIND, either express or implied.
 * See the License for the specific language governing permissions and
 * limitations under the License.
 */

package org.axonframework.integrationtests.domain;

import org.axonframework.serializer.SerializedObject;
import org.axonframework.serializer.XStreamSerializer;
import org.junit.*;

import java.io.UnsupportedEncodingException;

import static junit.framework.Assert.assertEquals;

/**
 * Test that reproduces a problem where a structured aggregate (containing multiple entities) is not serialized
 * properly.
 *
 * @author Allard Buijze
 */
public class StructuredAggregateSerializationTest {

    @Test
    public void testSerializeAndDeserializeAggregate() throws UnsupportedEncodingException {
        StructuredAggregateRoot aggregateRoot = new StructuredAggregateRoot();
        aggregateRoot.invoke();
        assertEquals(2, aggregateRoot.getInvocations());
        assertEquals(2, aggregateRoot.getEntity().getInvocations());
        aggregateRoot.commitEvents();
        XStreamSerializer serializer = new XStreamSerializer();
<<<<<<< HEAD
        SerializedObject serialized = serializer.serialize(aggregateRoot);
        StructuredAggregateRoot deserializedAggregate = (StructuredAggregateRoot) serializer.deserialize(serialized).get(0);
=======
        SerializedObject<byte[]> serialized = serializer.serialize(aggregateRoot, byte[].class);
        StructuredAggregateRoot deserializedAggregate = (StructuredAggregateRoot) serializer.deserialize(serialized);
>>>>>>> af65ddb7

        deserializedAggregate.invoke();
        assertEquals(3, deserializedAggregate.getInvocations());
        assertEquals(3, deserializedAggregate.getEntity().getInvocations());
    }
}
<|MERGE_RESOLUTION|>--- conflicted
+++ resolved
@@ -1,55 +1,50 @@
-/*
- * Copyright (c) 2010-2011. Axon Framework
- *
- * Licensed under the Apache License, Version 2.0 (the "License");
- * you may not use this file except in compliance with the License.
- * You may obtain a copy of the License at
- *
- *     http://www.apache.org/licenses/LICENSE-2.0
- *
- * Unless required by applicable law or agreed to in writing, software
- * distributed under the License is distributed on an "AS IS" BASIS,
- * WITHOUT WARRANTIES OR CONDITIONS OF ANY KIND, either express or implied.
- * See the License for the specific language governing permissions and
- * limitations under the License.
- */
-
-package org.axonframework.integrationtests.domain;
-
-import org.axonframework.serializer.SerializedObject;
-import org.axonframework.serializer.XStreamSerializer;
-import org.junit.*;
-
-import java.io.UnsupportedEncodingException;
-
-import static junit.framework.Assert.assertEquals;
-
-/**
- * Test that reproduces a problem where a structured aggregate (containing multiple entities) is not serialized
- * properly.
- *
- * @author Allard Buijze
- */
-public class StructuredAggregateSerializationTest {
-
-    @Test
-    public void testSerializeAndDeserializeAggregate() throws UnsupportedEncodingException {
-        StructuredAggregateRoot aggregateRoot = new StructuredAggregateRoot();
-        aggregateRoot.invoke();
-        assertEquals(2, aggregateRoot.getInvocations());
-        assertEquals(2, aggregateRoot.getEntity().getInvocations());
-        aggregateRoot.commitEvents();
-        XStreamSerializer serializer = new XStreamSerializer();
-<<<<<<< HEAD
-        SerializedObject serialized = serializer.serialize(aggregateRoot);
-        StructuredAggregateRoot deserializedAggregate = (StructuredAggregateRoot) serializer.deserialize(serialized).get(0);
-=======
-        SerializedObject<byte[]> serialized = serializer.serialize(aggregateRoot, byte[].class);
-        StructuredAggregateRoot deserializedAggregate = (StructuredAggregateRoot) serializer.deserialize(serialized);
->>>>>>> af65ddb7
-
-        deserializedAggregate.invoke();
-        assertEquals(3, deserializedAggregate.getInvocations());
-        assertEquals(3, deserializedAggregate.getEntity().getInvocations());
-    }
-}
+/*
+ * Copyright (c) 2010-2011. Axon Framework
+ *
+ * Licensed under the Apache License, Version 2.0 (the "License");
+ * you may not use this file except in compliance with the License.
+ * You may obtain a copy of the License at
+ *
+ *     http://www.apache.org/licenses/LICENSE-2.0
+ *
+ * Unless required by applicable law or agreed to in writing, software
+ * distributed under the License is distributed on an "AS IS" BASIS,
+ * WITHOUT WARRANTIES OR CONDITIONS OF ANY KIND, either express or implied.
+ * See the License for the specific language governing permissions and
+ * limitations under the License.
+ */
+
+package org.axonframework.integrationtests.domain;
+
+import org.axonframework.serializer.SerializedObject;
+import org.axonframework.serializer.XStreamSerializer;
+import org.junit.*;
+
+import java.io.UnsupportedEncodingException;
+
+import static junit.framework.Assert.assertEquals;
+
+/**
+ * Test that reproduces a problem where a structured aggregate (containing multiple entities) is not serialized
+ * properly.
+ *
+ * @author Allard Buijze
+ */
+public class StructuredAggregateSerializationTest {
+
+    @Test
+    public void testSerializeAndDeserializeAggregate() throws UnsupportedEncodingException {
+        StructuredAggregateRoot aggregateRoot = new StructuredAggregateRoot();
+        aggregateRoot.invoke();
+        assertEquals(2, aggregateRoot.getInvocations());
+        assertEquals(2, aggregateRoot.getEntity().getInvocations());
+        aggregateRoot.commitEvents();
+        XStreamSerializer serializer = new XStreamSerializer();
+        SerializedObject<byte[]> serialized = serializer.serialize(aggregateRoot, byte[].class);
+        StructuredAggregateRoot deserializedAggregate = (StructuredAggregateRoot) serializer.deserialize(serialized).get(0);
+
+        deserializedAggregate.invoke();
+        assertEquals(3, deserializedAggregate.getInvocations());
+        assertEquals(3, deserializedAggregate.getEntity().getInvocations());
+    }
+}